--- conflicted
+++ resolved
@@ -72,7 +72,6 @@
     sl::json::value dump_to_json();
 };
 
-<<<<<<< HEAD
 class psql_handler : public sl::pimpl::object  {
 protected:
     /**
@@ -82,53 +81,8 @@
 
 public:
     PIMPL_CONSTRUCTOR(psql_handler)
-=======
-class psql_handler {
-    PGconn *conn;
-    PGresult *res;
-    std::string connection_parameters;
-    std::string last_error;
-    std::map<std::string, std::vector<std::string>> prepared_names;
-    std::unordered_map<std::string, std::string> queries_cache;
-    int ping_on;
-    sl::utils::random_string_generator names_generator;
 
-    std::string generate_unique_name();
-
-    bool handle_result(PGconn *conn, PGresult *res, const std::string& error_message);
-
-    void prepare_params(std::vector<Oid>& types,
-            std::vector<const char *> &values,
-            std::vector<int>& length,
-            std::vector<int>& formats,
-            std::vector<parameters_values>& vals,
-            const std::vector<std::string>& names);
-
-    std::string parse_query(const std::string& sql_query, std::vector<std::string>& last_prepared_names);
-
-    void clear_result();
-
-    size_t sql_cached(const std::string &sql);
-
-    void cache_sql(const std::string& sql, const std::string& name);
-
-    staticlib::json::value execute_prepared_with_parameters(const std::string& prepared_name, const staticlib::json::value &parameters);
-
-    staticlib::json::value execute_sql_with_parameters(const std::string& sql_statement, const staticlib::json::value &parameters);
-
-    void deallocate_prepared_statement(const std::string& statement_name);
-
-    sl::json::value prepare_cached(const std::string& sql_query, std::string& query_name);
-
-    sl::json::value get_command_status_as_json(PGresult *result);
-
-public:
     psql_handler(const std::string& conn_params, int is_ping_on);
-
-    ~psql_handler();
->>>>>>> 5b9d1aaa
-
-    psql_handler(const std::string& conn_params, bool is_ping_on);
 
     void setup_connection_params(const std::string& conn_params);
 
