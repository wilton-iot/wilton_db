/*
 * Copyright 2017, alex at staticlibs.net
 * Copyright 2018, mike at myasnikov.mike@gmail.com
 * Licensed under the Apache License, Version 2.0 (the "License");
 * you may not use this file except in compliance with the License.
 * You may obtain a copy of the License at
 *
 * http://www.apache.org/licenses/LICENSE-2.0
 *
 * Unless required by applicable law or agreed to in writing, software
 * distributed under the License is distributed on an "AS IS" BASIS,
 * WITHOUT WARRANTIES OR CONDITIONS OF ANY KIND, either express or implied.
 * See the License for the specific language governing permissions and
 * limitations under the License.
 */

#include "wilton/wilton_db_psql.h"

#include <string>
#include <vector>

#include "staticlib/config.hpp"
#include "staticlib/io.hpp"
#include "staticlib/orm.hpp"
#include "staticlib/json.hpp"

#include "wilton/support/alloc.hpp"
#include "wilton/support/buffer.hpp"
#include "wilton/support/handle_registry.hpp"
#include "wilton/support/logging.hpp"

#include <libpq-fe.h>
#include "psql_functions.hpp"

namespace { // anonymous

const std::string logger = std::string("wilton.PGConnection");

} // namespace

struct wilton_PGConnection {
private:
    wilton::db::pgsql::psql_handler conn;

public:
    wilton_PGConnection(wilton::db::pgsql::psql_handler&& conn) :
    conn(std::move(conn)) { }

    wilton::db::pgsql::psql_handler& impl() {
        return conn;
    }
};

char* wilton_PGConnection_open(wilton_PGConnection** conn_out,
        const char* conn_url,
        int conn_url_len,
        int is_ping_on) /* noexcept */ {
    if (nullptr == conn_out) return wilton::support::alloc_copy(TRACEMSG("Null 'conn_out' parameter specified"));
    if (nullptr == conn_url) return wilton::support::alloc_copy(TRACEMSG("Null 'conn_url' parameter specified"));
    if (!sl::support::is_uint16_positive(conn_url_len)) return wilton::support::alloc_copy(TRACEMSG(
            "Invalid 'conn_url_len' parameter specified: [" + sl::support::to_string(conn_url_len) + "]"));
    try {
        uint16_t conn_url_len_u16 = static_cast<uint16_t> (conn_url_len);
        std::string conn_url_str{conn_url, conn_url_len_u16};
<<<<<<< HEAD
        wilton::db::pgsql::psql_handler conn{conn_url_str, is_ping_on};
=======
        psql_handler conn{conn_url_str, static_cast<bool>(is_ping_on)};
>>>>>>> c22303a5
        bool res = conn.connect();
        if (!res) {
            return wilton::support::alloc_copy(TRACEMSG(conn.get_last_error()));
        }
        wilton::support::log_debug(logger, "Creating connection by psql, parameters: [" + conn_url_str + "] ...");
        wilton_PGConnection* conn_ptr = new wilton_PGConnection{std::move(conn)};
        *conn_out = conn_ptr;
        wilton::support::log_debug(logger, "Connection created by psql, handle: [" + wilton::support::strhandle(conn_ptr) + "]");
        return nullptr;
    } catch (const std::exception& e) {
        return wilton::support::alloc_copy(TRACEMSG(e.what() + "\nException raised"));
    }
}

char* wilton_PGConnection_execute_sql(wilton_PGConnection* conn,
        const char* sql_text,
        int sql_text_len,
        const char* params_json,
        int params_json_len,
        int cache_flag,
        char** result_set_out,
        int* result_set_len_out) {
    if (nullptr == conn) return wilton::support::alloc_copy(TRACEMSG("Null 'conn' parameter specified"));
    if (nullptr == sql_text) return wilton::support::alloc_copy(TRACEMSG("Null 'sql_text' parameter specified"));
    if (!sl::support::is_uint32_positive(sql_text_len)) return wilton::support::alloc_copy(TRACEMSG(
        "Invalid 'sql_text_len' parameter specified: [" + sl::support::to_string(sql_text_len) + "]"));
    if (nullptr == params_json) return wilton::support::alloc_copy(TRACEMSG("Null 'params_json' parameter specified"));
    if (!sl::support::is_uint32(params_json_len)) return wilton::support::alloc_copy(TRACEMSG(
        "Invalid 'params_json_len' parameter specified: [" + sl::support::to_string(params_json_len) + "]"));
    if (nullptr == result_set_out) return wilton::support::alloc_copy(TRACEMSG("Null 'result_set_out' parameter specified"));
    if (nullptr == result_set_len_out) return wilton::support::alloc_copy(TRACEMSG("Null 'result_set_len_out' parameter specified"));
    try {
        uint32_t sql_text_len_u32 = static_cast<uint32_t> (sql_text_len);
        std::string sql_text_str{sql_text, sql_text_len_u32};
        uint32_t json_text_len_u32 = static_cast<uint32_t> (params_json_len);
        std::string json_text_str{params_json, json_text_len_u32};
        wilton::support::log_debug(logger, "Executing  SQL: [" + sql_text_str + "], parameters:" +
                json_text_str + "], handle: [" + wilton::support::strhandle(conn) + "] ...");
        sl::json::value rs = conn->impl().execute_with_parameters(sql_text_str, sl::json::loads(json_text_str), static_cast<bool>(cache_flag));
        auto span = wilton::support::make_json_buffer(rs);
        *result_set_out = span.data();
        *result_set_len_out = span.size_int();
        wilton::support::log_debug(logger, "Execution complete, result: [" + rs.dumps() + "]");
        return nullptr;
    } catch (const std::exception& e) {
        return wilton::support::alloc_copy(TRACEMSG(e.what() + "\nException raised"));
    }
}


char* wilton_PGConnection_close(
        wilton_PGConnection* conn) {
    if (nullptr == conn) return wilton::support::alloc_copy(TRACEMSG("Null 'conn' parameter specified"));
    try {
        wilton::support::log_debug(logger, "Closing connection, handle: [" + wilton::support::strhandle(conn) + "] ...");
        delete conn;
        wilton::support::log_debug(logger, "Connection closed");
        return nullptr;
    } catch (const std::exception& e) {
        return wilton::support::alloc_copy(TRACEMSG(e.what() + "\nException raised"));
    } 
}

 char* wilton_PGConnection_transaction_begin(
         wilton_PGConnection* conn) {
    if (nullptr == conn) return wilton::support::alloc_copy(TRACEMSG("Null 'conn' parameter specified"));
    try {
        wilton::support::log_debug(logger, "Starting transaction, connection handle: [" + wilton::support::strhandle(conn) + "] ...");
        conn->impl().begin();
        wilton::support::log_debug(logger, "Transaction started, handle: [" + wilton::support::strhandle(conn) + "]");
        return nullptr;
    } catch (const std::exception& e) {
        return wilton::support::alloc_copy(TRACEMSG(e.what() + "\nException raised"));
    }
 }

 char* wilton_PGConnection_transaction_commit(
         wilton_PGConnection* conn) {
     if (nullptr == conn) return wilton::support::alloc_copy(TRACEMSG("Null 'conn' parameter specified"));
     try {
         wilton::support::log_debug(logger, "Committing transaction, handle: [" + wilton::support::strhandle(conn) + "] ...");
         conn->impl().commit();
         wilton::support::log_debug(logger, "Transaction committed");
         return nullptr;
     } catch (const std::exception& e) {
         return wilton::support::alloc_copy(TRACEMSG(e.what() + "\nException raised"));
     }
 }

char* wilton_PGConnection_transaction_rollback(
        wilton_PGConnection* conn) {
    if (nullptr == conn) return wilton::support::alloc_copy(TRACEMSG("Null 'conn' parameter specified"));
    try {
        wilton::support::log_debug(logger, "Rolling back transaction, handle: [" + wilton::support::strhandle(conn) + "] ...");
        conn->impl().rollback();
        wilton::support::log_debug(logger, "Transaction rolled back");
        return nullptr;
    } catch (const std::exception& e) {
        return wilton::support::alloc_copy(TRACEMSG(e.what() + "\nException raised"));
    }
}
<|MERGE_RESOLUTION|>--- conflicted
+++ resolved
@@ -62,11 +62,7 @@
     try {
         uint16_t conn_url_len_u16 = static_cast<uint16_t> (conn_url_len);
         std::string conn_url_str{conn_url, conn_url_len_u16};
-<<<<<<< HEAD
-        wilton::db::pgsql::psql_handler conn{conn_url_str, is_ping_on};
-=======
-        psql_handler conn{conn_url_str, static_cast<bool>(is_ping_on)};
->>>>>>> c22303a5
+        wilton::db::pgsql::psql_handler conn{conn_url_str, static_cast<bool>(is_ping_on)};
         bool res = conn.connect();
         if (!res) {
             return wilton::support::alloc_copy(TRACEMSG(conn.get_last_error()));
